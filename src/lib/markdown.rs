//! Markdown lexical analysis and token representation.
//!
//! This module provides the core lexical analysis functionality for parsing Markdown text into a
//! structured token stream. It handles both block-level elements like headings and lists, as well
//! as inline formatting like emphasis and links.
//!
//! The lexer maintains proper nesting of elements and handles edge cases around delimiter matching
//! and whitespace handling according to CommonMark spec.
//!
//! # Examples
//! ```rust
//! use markdown2pdf::markdown::Token;
//!
//! // Heading token with nested content (level 1-6 is valid)
//! let heading = Token::Heading(vec![Token::Text("Title".to_string())], 1);
//! assert!(matches!(heading, Token::Heading(_, 1)));
//!
//! // Emphasis token with nested content (level 1-3 is valid)
//! let emphasis = Token::Emphasis {
//!     level: 1,
//!     content: vec![Token::Text("italic".to_string())]
//! };
//! assert!(matches!(emphasis, Token::Emphasis { level: 1, .. }));
//!
//! // Link token with text and URL
//! let link = Token::Link(
//!     "Click here".to_string(),
//!     "https://example.com".to_string()
//! );
//! assert!(matches!(link, Token::Link(_, _)));
//! ```
//!
//! Token (nested) structure looks like:
//! Token::Heading
//! └── Vec<Token>
//!     ├── Token::Text
//!     ├── Token::Emphasis
//!     │   └── Vec<Token>
//!     │       └── Token::Text
//!     └── Token::Link
//!         ├── text: String
//!         └── url: String

<<<<<<< HEAD
use genpdfi::Alignment;
=======
/// Parsing context — determines which tokens are valid in the current location.
#[derive(Debug, Clone, Copy, PartialEq, Eq)]
pub enum ParseContext {
    Root,       // top-level document
    ListItem,   // inside a list item (block context)
    TableCell,  // inside a table cell (restrict block-level tokens)
    BlockQuote, // inside a blockquote (we'll treat as block-level but still disallow headings inside cells)
    Inline,     // inline parsing context (e.g., inside emphasis / link)
}
>>>>>>> 1780978e

/// Represents the different types of tokens that can be parsed from Markdown text.
/// Each variant captures both the semantic meaning and associated content/metadata
/// needed to properly render the element.
#[derive(Debug, PartialEq, Clone)]
pub enum Token {
    /// A heading with nested content and level (e.g., # h1, ## h2)
    Heading(Vec<Token>, usize),
    /// Emphasized text with configurable level (1-3) for * or _ delimiters
    Emphasis { level: usize, content: Vec<Token> },
    /// Strong emphasis (bold) text using ** or __ delimiters
    StrongEmphasis(Vec<Token>),
    /// Code block with optional language specification and content
    Code(String, String),
    /// Block quote containing quoted text
    BlockQuote(String),
    /// List item with nested content and type information
    ListItem {
        content: Vec<Token>,
        ordered: bool,
        number: Option<usize>, // For ordered lists (e.g., "1.", "2.")
    },
    /// Link with display text and URL
    Link(String, String),
    /// Image with alt text and URL
    Image(String, String),
    /// Plain text content
    Text(String),
    /// Table with header, alignment info, and rows
    Table {
        headers: Vec<Vec<Token>>,
        aligns: Vec<Alignment>,
        rows: Vec<Vec<Vec<Token>>>,
    },
    /// Text alignment for table columns
    TableAlignment(Alignment),
    /// HTML comment content
    HtmlComment(String),
    /// Line break
    Newline,
    /// Horizontal rule (---)
    HorizontalRule,
    /// Unknown or malformed token
    Unknown(String),
}

impl Token {
    /// Recursively extracts all text content from a token and its nested tokens.
    /// This is useful for collecting all characters used in a document for font subsetting.
    ///
    /// # Returns
    /// A string containing all text content from this token and any nested tokens.
    ///
    /// # Example
    /// ```
    /// use markdown2pdf::markdown::Token;
    ///
    /// let tokens = vec![
    ///     Token::Heading(vec![Token::Text("Title".to_string())], 1),
    ///     Token::Text("Body text with ăâîșț".to_string()),
    /// ];
    ///
    /// let all_text = Token::collect_all_text(&tokens);
    /// assert!(all_text.contains("Title"));
    /// assert!(all_text.contains("ăâîșț"));
    /// ```
    pub fn collect_all_text(tokens: &[Token]) -> String {
        let mut result = String::new();
        for token in tokens {
            token.collect_text_recursive(&mut result);
        }
        result
    }

    fn collect_text_recursive(&self, result: &mut String) {
        match self {
            Token::Text(s) => result.push_str(s),
            Token::Heading(nested, _) => {
                for token in nested {
                    token.collect_text_recursive(result);
                }
            }
            Token::Emphasis { content, .. } => {
                for token in content {
                    token.collect_text_recursive(result);
                }
            }
            Token::StrongEmphasis(nested) => {
                for token in nested {
                    token.collect_text_recursive(result);
                }
            }
            Token::Code(_, code) => result.push_str(code),
            Token::BlockQuote(text) => result.push_str(text),
            Token::ListItem { content, .. } => {
                for token in content {
                    token.collect_text_recursive(result);
                }
            }
            Token::Link(text, _) => result.push_str(text),
            Token::Image(alt, _) => result.push_str(alt),
            Token::HtmlComment(comment) => result.push_str(comment),
            Token::Unknown(text) => result.push_str(text),
            Token::Newline | Token::HorizontalRule => {
                // These don't contain text
            }
        }
    }
}

/// Error types that can occur during lexical analysis
#[derive(Debug)]
pub enum LexerError {
    /// Input ended unexpectedly while parsing a token
    UnexpectedEndOfInput,
    /// Encountered an invalid or malformed token
    UnknownToken(String),
}

/// A lexical analyzer that converts Markdown text into a sequence of tokens.
/// Handles nested structures and special Markdown syntax elements while maintaining
/// proper context and state during parsing.
pub struct Lexer {
    /// Input text as character vector for efficient parsing
    input: Vec<char>,
    /// Current position in the input stream
    position: usize,
}

impl Lexer {
    /// Creates a new lexer instance from input string
    pub fn new(input: String) -> Self {
        Lexer {
            input: input.chars().collect(),
            position: 0,
        }
    }

    /// Parses the entire input string into a sequence of tokens.
    /// Returns a Result containing either a Vec of parsed tokens or a LexerError.
    pub fn parse(&mut self) -> Result<Vec<Token>, LexerError> {
        self.parse_with_context(ParseContext::Root)
    }

    /// Parses the entire input string into a sequence of tokens for a given context.
    /// Returns a Result containing either a Vec of parsed tokens or a LexerError.
    /// Takes in a `ParseContext` that determines which tokens are valid in the current location.
    pub fn parse_with_context(&mut self, ctx: ParseContext) -> Result<Vec<Token>, LexerError> {
        let mut tokens = Vec::new();

        while self.position < self.input.len() {
            if let Some(token) = self.next_token(ctx)? {
                tokens.push(token);
            }
        }

        Ok(tokens)
    }

    /// Helper function to parse nested content until a delimiter is encountered.
    /// Used for parsing content within emphasis, headings, and list items.
    fn parse_nested_content<F>(
        &mut self,
        is_delimiter: F,
        ctx: ParseContext,
    ) -> Result<Vec<Token>, LexerError>
    where
        F: Fn(char) -> bool,
    {
        let mut content = Vec::new();
        let initial_indent = self.get_current_indent();

        while self.position < self.input.len() {
            let ch = self.current_char();

            if is_delimiter(ch) {
                break;
            }

            // Handle nested content
            if self.is_at_line_start() {
                let current_indent = self.get_current_indent();

                // If more indented than parent, treat as nested content
                if current_indent > initial_indent
                    && !matches!(ctx, ParseContext::Inline | ParseContext::TableCell)
                {
                    self.position += current_indent;

                    match self.current_char() {
                        '-' | '+' => {
                            if !self.check_horizontal_rule()? {
                                content.push(self.parse_list_item(false, current_indent, ctx)?);
                                continue;
                            }
                        }
                        '*' => {
                            if self.is_list_marker('*') {
                                content.push(self.parse_list_item(false, current_indent, ctx)?);
                                continue;
                            }
                        }
                        '0'..='9' => {
                            if self.check_ordered_list_marker().is_some() {
                                content.push(self.parse_list_item(true, current_indent, ctx)?);
                                continue;
                            }
                        }
                        _ => {}
                    }
                }
            }

            // Parse regular content
            if let Some(token) = self.next_token(ctx)? {
                content.push(token);
            }
        }

        Ok(content)
    }

    /// Determines the next token in the input stream based on the current character
    /// and context. Handles special cases like line starts differently.
    fn next_token(&mut self, ctx: ParseContext) -> Result<Option<Token>, LexerError> {
        // Only skip whitespace if we're not immediately after a special token
        if !self.is_after_special_token() {
            self.skip_whitespace();
        }

        if self.position >= self.input.len() {
            return Ok(None);
        }

        let current_char = self.current_char();
        let is_line_start = self.is_at_line_start();

        // Helper closures to check whether a certain token is allowed in this context.
        let allow_block_tokens = |context: ParseContext| -> bool {
            // Block tokens are allowed in Root, ListItem, BlockQuote.
            matches!(
                context,
                ParseContext::Root | ParseContext::ListItem | ParseContext::BlockQuote
            )
        };

        let token = match current_char {
            '#' if is_line_start && allow_block_tokens(ctx) => self.parse_heading()?,
            '*' if is_line_start && allow_block_tokens(ctx) && self.is_list_marker('*') => {
                self.parse_list_item(false, 0, ctx)?
            }
            '*' | '_' => self.parse_emphasis()?,
            '`' => self.parse_code()?,
            '>' if is_line_start && allow_block_tokens(ctx) => self.parse_blockquote()?,
            '-' | '+' if is_line_start && allow_block_tokens(ctx) => {
                if self.check_horizontal_rule()? {
                    Token::HorizontalRule
                } else {
                    self.parse_list_item(false, 0, ctx)?
                }
            }
            '0'..='9' if is_line_start && allow_block_tokens(ctx) => {
                if let Some(_) = self.check_ordered_list_marker() {
                    self.parse_list_item(true, 0, ctx)?
                } else {
                    self.parse_text(ctx)?
                }
            }
            '[' => self.parse_link()?,
            '!' => {
                // Check if this is a valid image start (! followed by [)
                if self.position + 1 < self.input.len() && self.input[self.position + 1] == '[' {
                    self.parse_image()?
                } else {
                    self.parse_text(ctx)?
                }
            }
            '<' if self.is_html_comment_start() => self.parse_html_comment()?,
            '\n' => self.parse_newline()?,
<<<<<<< HEAD
            '|' if is_line_start => {
                if self.is_table_start() {
                    self.parse_table()?
                } else {
                    self.parse_text()?
                }
            }
            _ => self.parse_text()?,
=======
            _ => self.parse_text(ctx)?,
>>>>>>> 1780978e
        };

        Ok(Some(token))
    }

    /// Parses a heading token, counting '#' characters for level and collecting nested content
    fn parse_heading(&mut self) -> Result<Token, LexerError> {
        let mut level = 0;
        while self.current_char() == '#' {
            level += 1;
            self.advance();
        }
        self.skip_whitespace();
        let content = self.parse_nested_content(|c| c == '\n', ParseContext::Inline)?;
        Ok(Token::Heading(content, level))
    }

    /// Parses emphasis tokens (* or _) with support for multiple levels (1-3).
    /// Ensures proper matching of opening and closing delimiters.
    fn parse_emphasis(&mut self) -> Result<Token, LexerError> {
        let start_pos = self.position;
        let delimiter = self.current_char();
        let mut level = 0;

        // Count the number of delimiters
        while self.current_char() == delimiter {
            level += 1;
            self.advance();
        }

        let mut content = self.parse_nested_content(|c| c == delimiter, ParseContext::Inline)?;
        content.push(Token::Text(String::from(" ")));

        // Ensure proper closing
        for _ in 0..level {
            if self.current_char() != delimiter {
                return Err(LexerError::UnknownToken(format!(
                    "Unmatched emphasis at position {}",
                    start_pos
                )));
            }
            self.advance();
        }

        Ok(Token::Emphasis {
            level: level.min(3), // Cap the level at 3
            content,
        })
    }

    /// Parses code blocks, handling both inline code and fenced code blocks
    fn parse_code(&mut self) -> Result<Token, LexerError> {
        let start_backticks = self.count_backticks();

        // Single backtick case
        if start_backticks == 1 {
            let mut content = String::new();

            // Read until either a closing backtick or end of input
            while self.position < self.input.len() {
                let ch = self.current_char();
                if ch == '`' {
                    self.advance(); // skip closing backtick
                    break;
                }
                content.push(ch);
                self.advance();
            }

            return Ok(Token::Code(String::new(), content));
        }

        // Multi-line code block case
        self.skip_whitespace();
        let language = self.read_until_newline();
        let mut content = String::new();

        while self.position < self.input.len() {
            let current_backticks = self.count_backticks();
            if current_backticks == start_backticks {
                break;
            }

            content.push(self.current_char());
            self.advance();
        }

        // Skip closing backticks if they exist
        for _ in 0..start_backticks {
            if self.position < self.input.len() && self.current_char() == '`' {
                self.advance();
            }
        }

        Ok(Token::Code(
            language.trim().to_string(),
            content.trim().to_string(),
        ))
    }

    /// Helper method to count consecutive backticks
    fn count_backticks(&mut self) -> usize {
        let mut count = 0;
        while self.position < self.input.len() && self.current_char() == '`' {
            count += 1;
            self.advance();
        }
        count
    }

    /// Parses a blockquote, collecting text until newline
    fn parse_blockquote(&mut self) -> Result<Token, LexerError> {
        self.advance();
        self.skip_whitespace();
        let content = self.read_until_newline();
        Ok(Token::BlockQuote(content))
    }

    /// Parses a link token, extracting display text and URL
    fn parse_link(&mut self) -> Result<Token, LexerError> {
        self.advance(); // skip '['
        let text = self.read_until_char(']');
        self.advance(); // skip ']'
        if self.current_char() == '(' {
            self.advance(); // skip '('
            let url = self.read_until_char(')');
            self.advance(); // skip ')'
            return Ok(Token::Link(text, url));
        }
        Ok(Token::Link(text, String::new()))
    }

    /// Parses an image token, extracting alt text and URL
    fn parse_image(&mut self) -> Result<Token, LexerError> {
        let start_pos = self.position;
        self.advance();

        if self.position < self.input.len() && self.current_char() == '[' {
            self.advance();
            let alt_text = self.read_until_char(']');
            self.advance(); // skip ']'
            if self.current_char() == '(' {
                self.advance(); // skip '('
                let url = self.read_until_char(')');
                self.advance(); // skip ')'
                Ok(Token::Image(alt_text, url))
            } else {
                Err(LexerError::UnknownToken(alt_text))
            }
        } else {
            // If '!' is not followed by '[', treat it as regular text
            self.position = start_pos;
            self.parse_text(ParseContext::Inline)
        }
    }

    /// Parses a newline token
    fn parse_newline(&mut self) -> Result<Token, LexerError> {
        self.advance();
        Ok(Token::Newline)
    }

    /// Parses regular text until a special token start or newline is encountered.
    /// Returns an error if no text could be parsed.
    fn parse_text(&mut self, ctx: ParseContext) -> Result<Token, LexerError> {
        let mut content = String::new();
        let start_pos = self.position;

        // If we're starting with a space after a special token, include it
        if self.position > 0 && self.current_char() == ' ' {
            content.push(' ');
            self.advance();
        }

        while self.position < self.input.len() {
            let ch = self.current_char();

            if ch == '\n' || self.is_start_of_special_token(ctx) {
                break;
            }

            content.push(ch);
            self.advance();
        }

        if content.is_empty() {
            Err(LexerError::UnknownToken(format!(
                "Unexpected character at position {}",
                start_pos
            )))
        } else {
            Ok(Token::Text(content))
        }
    }

    /// Parses an HTML comment, extracting the comment content
    fn parse_html_comment(&mut self) -> Result<Token, LexerError> {
        // Assumes current position at '<' and '!--' follows
        self.position += 4; // Skip past '<', '!', '-', '-'
        let start = self.position;

        while self.position + 2 < self.input.len() {
            if self.input[self.position] == '-'
                && self.input[self.position + 1] == '-'
                && self.input[self.position + 2] == '>'
            {
                break;
            }
            self.advance();
        }

        if self.position + 2 < self.input.len() {
            let comment: String = self.input[start..self.position].iter().collect();
            self.position += 3; // Skip past '-', '-', '>'
            Ok(Token::HtmlComment(comment))
        } else {
            Err(LexerError::UnexpectedEndOfInput)
        }
    }

    /// Checks if current position is at the start of a line
    fn is_at_line_start(&self) -> bool {
        self.position == 0 || self.input.get(self.position - 1) == Some(&'\n')
    }

    /// Skips whitespace characters except newlines
    fn skip_whitespace(&mut self) {
        while self.position < self.input.len()
            && self.current_char().is_whitespace()
            && self.current_char() != '\n'
        {
            self.advance();
        }
    }

    /// Advances the position counter by one
    fn advance(&mut self) {
        self.position += 1;
    }

    /// Returns the current character or '\0' if at end of input
    fn current_char(&self) -> char {
        *self.input.get(self.position).unwrap_or(&'\0')
    }

    /// Reads characters until a newline is encountered
    fn read_until_newline(&mut self) -> String {
        let start = self.position;
        while self.position < self.input.len() && self.current_char() != '\n' {
            self.advance();
        }
        self.input[start..self.position].iter().collect()
    }

    /// Reads characters until a specific delimiter is encountered
    fn read_until_char(&mut self, delimiter: char) -> String {
        let start = self.position;
        while self.position < self.input.len() && self.current_char() != delimiter {
            self.advance();
        }
        self.input[start..self.position].iter().collect()
    }

    /// Checks if current position starts an HTML comment
    fn is_html_comment_start(&self) -> bool {
        self.input[self.position..]
            .iter()
            .collect::<String>()
            .starts_with("<!--")
    }

    /// Checks if current position could start a special token given a context
    fn is_start_of_special_token(&self, ctx: ParseContext) -> bool {
        let ch = self.current_char();
        match ch {
            '#' | '>' if matches!(ctx, ParseContext::Root) => true,

            // inline-compatible tokens
            '*' | '_' | '`' | '[' => true,

            '!' => {
                if self.position + 1 < self.input.len() {
                    self.input[self.position + 1] == '['
                } else {
                    false
                }
            }

            '<' => {
                if matches!(ctx, ParseContext::Root) {
                    self.is_html_comment_start()
                } else {
                    false
                }
            }

            _ => false,
        }
    }

    /// Checks if we're immediately after a special token that should preserve following spaces
    fn is_after_special_token(&self) -> bool {
        if self.position == 0 {
            return false;
        }

        let prev_char = self.input[self.position - 1];
        match prev_char {
            '`' | ')' => true,
            _ => false,
        }
    }

    /// Checks if the current position contains a horizontal rule (---)
    fn check_horizontal_rule(&mut self) -> Result<bool, LexerError> {
        if self.current_char() == '-' {
            let mut count = 1;
            let mut pos = self.position + 1;

            // Look ahead for at least 3 consecutive hyphens
            while pos < self.input.len() && self.input[pos] == '-' {
                count += 1;
                pos += 1;
            }

            if count >= 3 {
                self.position = pos;
                return Ok(true);
            }
        }
        Ok(false)
    }

    /// Checks if current position starts an ordered list marker (e.g., "1.")
    fn check_ordered_list_marker(&mut self) -> Option<usize> {
        let start_pos = self.position;
        let mut pos = start_pos;
        let mut number_str = String::new();

        while pos < self.input.len() && self.input[pos].is_ascii_digit() {
            number_str.push(self.input[pos]);
            pos += 1;
        }

        if pos < self.input.len() && self.input[pos] == '.' {
            if let Ok(number) = number_str.parse::<usize>() {
                return Some(number);
            }
        }

        None
    }

    /// Parses a list item, handling both ordered and unordered types
    fn parse_list_item(
        &mut self,
        ordered: bool,
        indent_level: usize,
        parent_ctx: ParseContext,
    ) -> Result<Token, LexerError> {
        let mut number = None;

        if !ordered {
            self.advance();
        } else {
            number = self.check_ordered_list_marker();
            // Skip past number and period
            while self.position < self.input.len()
                && (self.current_char().is_ascii_digit() || self.current_char() == '.')
            {
                self.advance();
            }
        }

        self.skip_whitespace();

        let mut content = Vec::new();
        while self.position < self.input.len() && self.current_char() != '\n' {
            if let Some(token) = self.next_token(ParseContext::ListItem)? {
                content.push(token);
            }
        }

        // Move to next line if exists
        if self.position < self.input.len() && self.current_char() == '\n' {
            self.advance();
        }

        while self.position < self.input.len() {
            let current_indent = self.get_current_indent();
            if current_indent <= indent_level {
                // Back to same or lower indentation level, exit nested parsing
                break;
            }

            self.position += current_indent;
            match self.current_char() {
                '-' | '+' => {
                    if !self.check_horizontal_rule()? {
                        content.push(self.parse_list_item(false, current_indent, parent_ctx)?);
                    }
                }
                '*' => {
                    if self.is_list_marker('*') {
                        content.push(self.parse_list_item(false, current_indent, parent_ctx)?);
                    } else {
                        break;
                    }
                }
                '0'..='9' => {
                    if self.check_ordered_list_marker().is_some() {
                        content.push(self.parse_list_item(true, current_indent, parent_ctx)?);
                    }
                }
                _ => break,
            }
        }

        Ok(Token::ListItem {
            content,
            ordered,
            number,
        })
    }

    /// Checks if the current posisiton is the start of a table
    fn is_table_start(&self) -> bool {
        let rest: String = self.input[self.position..].iter().collect();
        // Next line with --- or :---
        if let Some(pos) = rest.find('\n') {
            let next_line = rest[pos + 1..].lines().next().unwrap_or("");
            next_line.contains('-')
        } else {
            false
        }
    }

    /// Parses a table, handling column alignment
    fn parse_table(&mut self) -> Result<Token, LexerError> {
        // Parse header row
        let header_line = self.read_until_newline();
        let header_cells: Vec<String> = header_line
            .trim_matches('|')
            .split('|')
            .map(|s| s.trim().to_string())
            .collect();

        if self.current_char() == '\n' {
            self.advance();
        }

        // Parse alignment row
        let align_line = self.read_until_newline();
        let aligns: Vec<Alignment> = align_line
            .trim_matches('|')
            .split('|')
            .map(|s| {
                let s = s.trim();
                match (s.starts_with(':'), s.ends_with(':')) {
                    (true, true) => Alignment::Center,
                    (true, false) => Alignment::Left,
                    (false, true) => Alignment::Right,
                    _ => Alignment::Left,
                }
            })
            .collect();

        if self.current_char() == '\n' {
            self.advance();
        }

        // Convert header strings to token vectors
        let mut headers = Vec::new();
        for cell in header_cells {
            // TODO: parse the inside of the cell, handling
            // the exclusion of things like headings and block quotes
            headers.push(vec![Token::Text(cell)]);
        }

        // Parse rows until blank or non-table start
        let mut rows = Vec::new();
        while self.position < self.input.len() {
            let line = self.read_until_newline();
            if line.trim().is_empty() {
                break;
            }

            let cell_texts: Vec<String> = line
                .trim_matches('|')
                .split('|')
                .map(|s| s.trim().to_string())
                .collect();

            let mut row_tokens = Vec::new();
            for cell in cell_texts {
                // TODO: parse the inside of the cell, handling
                // the exclusion of things like headings and block quotes
                // FIX: large unbreakable words don't fit in cells
                row_tokens.push(vec![Token::Text(cell)]);
            }
            rows.push(row_tokens);

            if self.current_char() == '\n' {
                self.advance();
            }
        }

        Ok(Token::Table {
            headers,
            aligns,
            rows,
        })
    }

    /// Gets the current line's indentation level
    fn get_current_indent(&self) -> usize {
        let mut count = 0;
        let mut pos = self.position;

        while pos < self.input.len() {
            match self.input[pos] {
                ' ' => count += 1,
                '\t' => count += 4, // Convert tabs to spaces (common convention)
                _ => break,
            }
            pos += 1;
        }
        count
    }

    /// Checks if the given character at the current position is a list marker
    /// A list marker is followed by whitespace (space or tab)
    fn is_list_marker(&self, marker: char) -> bool {
        if self.current_char() != marker {
            return false;
        }

        if self.position + 1 < self.input.len() {
            let next_char = self.input[self.position + 1];
            next_char == ' ' || next_char == '\t'
        } else {
            false
        }
    }
}

#[cfg(test)]
mod tests {
    use super::*;

    // Helper function to create a lexer and parse input
    fn parse(input: &str) -> Vec<Token> {
        let mut lexer = Lexer::new(input.to_string());
        lexer.parse().unwrap()
    }

    #[test]
    fn test_basic_text() {
        let tokens = parse("Hello world");
        assert_eq!(tokens, vec![Token::Text("Hello world".to_string())]);
    }

    #[test]
    fn test_headings() {
        let tests = vec![
            (
                "# H1",
                vec![Token::Heading(vec![Token::Text("H1".to_string())], 1)],
            ),
            (
                "## H2",
                vec![Token::Heading(vec![Token::Text("H2".to_string())], 2)],
            ),
            (
                "### H3",
                vec![Token::Heading(vec![Token::Text("H3".to_string())], 3)],
            ),
        ];

        for (input, expected) in tests {
            assert_eq!(parse(input), expected);
        }
    }

    #[test]
    fn test_emphasis() {
        let tests = vec![
            (
                "*italic*",
                vec![Token::Emphasis {
                    level: 1,
                    content: vec![
                        Token::Text("italic".to_string()),
                        Token::Text(" ".to_string()),
                    ],
                }],
            ),
            (
                "**bold**",
                vec![Token::Emphasis {
                    level: 2,
                    content: vec![
                        Token::Text("bold".to_string()),
                        Token::Text(" ".to_string()),
                    ],
                }],
            ),
            (
                "_also italic_",
                vec![Token::Emphasis {
                    level: 1,
                    content: vec![
                        Token::Text("also italic".to_string()),
                        Token::Text(" ".to_string()),
                    ],
                }],
            ),
        ];

        for (input, expected) in tests {
            assert_eq!(parse(input), expected);
        }
    }

    #[test]
    fn test_code_blocks() {
        let tests = vec![
            (
                "`inline code`",
                vec![Token::Code("".to_string(), "inline code".to_string())],
            ),
            (
                "```rust\nfn main() {}\n```",
                vec![Token::Code("rust".to_string(), "fn main() {}".to_string())],
            ),
        ];

        for (input, expected) in tests {
            assert_eq!(parse(input), expected);
        }
    }

    #[test]
    fn test_blockquotes() {
        let tokens = parse("> This is a quote");
        assert_eq!(
            tokens,
            vec![Token::BlockQuote("This is a quote".to_string())]
        );
    }

    #[test]
    fn test_lists() {
        let tests = vec![
            (
                "- Item 1\n- Item 2",
                vec![
                    Token::ListItem {
                        content: vec![Token::Text("Item 1".to_string())],
                        ordered: false,
                        number: None,
                    },
                    Token::ListItem {
                        content: vec![Token::Text("Item 2".to_string())],
                        ordered: false,
                        number: None,
                    },
                ],
            ),
            (
                "1. First\n2. Second",
                vec![
                    Token::ListItem {
                        content: vec![Token::Text("First".to_string())],
                        ordered: true,
                        number: Some(1),
                    },
                    Token::ListItem {
                        content: vec![Token::Text("Second".to_string())],
                        ordered: true,
                        number: Some(2),
                    },
                ],
            ),
        ];

        for (input, expected) in tests {
            assert_eq!(parse(input), expected);
        }
    }

    #[test]
    fn test_nested_lists() {
        let input = "- Item 1\n  - Nested 1\n  - Nested 2\n- Item 2";
        let expected = vec![
            Token::ListItem {
                content: vec![
                    Token::Text("Item 1".to_string()),
                    Token::ListItem {
                        content: vec![Token::Text("Nested 1".to_string())],
                        ordered: false,
                        number: None,
                    },
                    Token::ListItem {
                        content: vec![Token::Text("Nested 2".to_string())],
                        ordered: false,
                        number: None,
                    },
                ],
                ordered: false,
                number: None,
            },
            Token::ListItem {
                content: vec![Token::Text("Item 2".to_string())],
                ordered: false,
                number: None,
            },
        ];
        assert_eq!(parse(input), expected);
    }

    #[test]
    fn test_links() {
        let tests = vec![
            (
                "[Link](https://example.com)",
                vec![Token::Link(
                    "Link".to_string(),
                    "https://example.com".to_string(),
                )],
            ),
            (
                "![Image](image.jpg)",
                vec![Token::Image("Image".to_string(), "image.jpg".to_string())],
            ),
        ];

        for (input, expected) in tests {
            assert_eq!(parse(input), expected);
        }
    }

    #[test]
    fn test_horizontal_rule() {
        let tests = vec!["---", "----", "-----"];
        for input in tests {
            assert_eq!(parse(input), vec![Token::HorizontalRule]);
        }
    }
    #[test]
    fn test_complex_document() {
        let input = r#"# Main Title

This is a paragraph with *italic* and **bold** text.

## Subsection

- List item 1
  - Nested item with `code`
- List item 2

> A blockquote

---

[Link](https://example.com)"#;

        let tokens = parse(input);
        assert!(tokens.len() > 0);
        assert!(matches!(tokens[0], Token::Heading(_, 1)));
        // Add more specific assertions as needed
    }

    #[test]
    fn test_error_cases() {
        let mut lexer = Lexer::new("![Invalid".to_string());
        assert!(matches!(lexer.parse(), Err(LexerError::UnknownToken(_))));
    }

    #[test]
    fn test_code_block_edge_cases() {
        let tests = vec![
            (
                "```\nempty language\n```",
                vec![Token::Code("".to_string(), "empty language".to_string())],
            ),
            (
                "`code with *asterisk*`",
                vec![Token::Code(
                    "".to_string(),
                    "code with *asterisk*".to_string(),
                )],
            ),
            (
                "```rust\nfn main() {\n    println!(\"Hello\");\n}\n```",
                vec![Token::Code(
                    "rust".to_string(),
                    "fn main() {\n    println!(\"Hello\");\n}".to_string(),
                )],
            ),
        ];

        for (input, expected) in tests {
            assert_eq!(parse(input), expected);
        }
    }

    #[test]
    fn test_nested_list_combinations() {
        let input = r#"1. First level
   - Nested unordered
   - Another unordered
2. Second level
   1. Nested ordered
   2. Another ordered
   - Mixed with unordered"#;

        let tokens = parse(input);
        assert_eq!(tokens.len(), 2); // Two top-level items
        assert!(matches!(
            tokens[0],
            Token::ListItem {
                ordered: true,
                number: Some(1),
                ..
            }
        ));
        assert!(matches!(
            tokens[1],
            Token::ListItem {
                ordered: true,
                number: Some(2),
                ..
            }
        ));
    }

    #[test]
    fn test_blockquote_variations() {
        let tests = vec![
            (
                "> Simple quote",
                vec![Token::BlockQuote("Simple quote".to_string())],
            ),
            (
                "> Quote with *emphasis*",
                vec![Token::BlockQuote("Quote with *emphasis*".to_string())],
            ),
            (
                "> Quote with [link](url)",
                vec![Token::BlockQuote("Quote with [link](url)".to_string())],
            ),
        ];

        for (input, expected) in tests {
            assert_eq!(parse(input), expected);
        }
    }

    #[test]
    fn test_link_and_image_edge_cases() {
        let tests = vec![
            (
                "[Link with spaces](https://example.com/path with spaces)",
                vec![Token::Link(
                    "Link with spaces".to_string(),
                    "https://example.com/path with spaces".to_string(),
                )],
            ),
            (
                "![Image with *emphasis* in alt](image.jpg)",
                vec![Token::Image(
                    "Image with *emphasis* in alt".to_string(),
                    "image.jpg".to_string(),
                )],
            ),
            (
                "[Empty]()",
                vec![Token::Link("Empty".to_string(), "".to_string())],
            ),
        ];

        for (input, expected) in tests {
            assert_eq!(parse(input), expected);
        }
    }

    #[test]
    fn test_whitespace_handling() {
        let tests = vec![(
            "*emphasis with space after*  ",
            vec![Token::Emphasis {
                level: 1,
                content: vec![
                    Token::Text("emphasis with space after".to_string()),
                    Token::Text(" ".to_string()),
                ],
            }],
        )];

        for (input, expected) in tests {
            assert_eq!(parse(input), expected);
        }
    }

    #[test]
    fn test_mixed_content() {
        let input = r#"# Title with *emphasis*

A paragraph with `code` and [link](url).

- List with **bold**
  1. Nested with *italic*
  2. And `code`

> Quote with [link](url)"#;

        let tokens = parse(input);
        assert!(tokens.len() > 0);

        // Verify first token is a heading with emphasis
        if let Token::Heading(content, 1) = &tokens[0] {
            assert!(content
                .iter()
                .any(|token| matches!(token, Token::Emphasis { .. })));
        } else {
            panic!("Expected heading with emphasis");
        }
    }

    #[test]
    fn test_html_comment_variations() {
        let tests = vec![
            (
                "<!-- Simple -->",
                vec![Token::HtmlComment(" Simple ".to_string())],
            ),
            (
                "<!--Multi\nline\ncomment-->",
                vec![Token::HtmlComment("Multi\nline\ncomment".to_string())],
            ),
        ];

        for (input, expected) in tests {
            assert_eq!(parse(input), expected);
        }
    }

    #[test]
    fn test_standalone_exclamation() {
        let tokens = parse("Hello! World");
        assert_eq!(tokens, vec![Token::Text("Hello! World".to_string())]);

        let tokens = parse("This is exciting!");
        assert_eq!(tokens, vec![Token::Text("This is exciting!".to_string())]);

        let tokens = parse("Multiple marks!!");
        assert_eq!(tokens, vec![Token::Text("Multiple marks!!".to_string())]);

        let tokens = parse("![Alt text](image.png)");
        assert_eq!(
            tokens,
            vec![Token::Image(
                "Alt text".to_string(),
                "image.png".to_string()
            )]
        );
    }

    #[test]
    fn test_tables() {
        let input = r#"| Name | Age | City |
|:-----|:---:|----:|
| Alice | 30 | Paris |
| Bob | 25 | Lyon |"#;

        let tokens = parse(input);
        assert_eq!(
            tokens,
            vec![Token::Table {
                headers: vec![
                    vec![Token::Text("Name".to_string())],
                    vec![Token::Text("Age".to_string())],
                    vec![Token::Text("City".to_string())],
                ],
                aligns: vec![Alignment::Left, Alignment::Center, Alignment::Right],
                rows: vec![
                    vec![
                        vec![Token::Text("Alice".to_string())],
                        vec![Token::Text("30".to_string())],
                        vec![Token::Text("Paris".to_string())],
                    ],
                    vec![
                        vec![Token::Text("Bob".to_string())],
                        vec![Token::Text("25".to_string())],
                        vec![Token::Text("Lyon".to_string())],
                    ],
                ],
            }]
        );
    }
}<|MERGE_RESOLUTION|>--- conflicted
+++ resolved
@@ -41,9 +41,7 @@
 //!         ├── text: String
 //!         └── url: String
 
-<<<<<<< HEAD
 use genpdfi::Alignment;
-=======
 /// Parsing context — determines which tokens are valid in the current location.
 #[derive(Debug, Clone, Copy, PartialEq, Eq)]
 pub enum ParseContext {
@@ -53,7 +51,6 @@
     BlockQuote, // inside a blockquote (we'll treat as block-level but still disallow headings inside cells)
     Inline,     // inline parsing context (e.g., inside emphasis / link)
 }
->>>>>>> 1780978e
 
 /// Represents the different types of tokens that can be parsed from Markdown text.
 /// Each variant captures both the semantic meaning and associated content/metadata
@@ -160,6 +157,27 @@
             Token::Newline | Token::HorizontalRule => {
                 // These don't contain text
             }
+            Token::Table {
+                headers,
+                aligns: _,
+                rows,
+            } => {
+                for header in headers {
+                    for token in header {
+                        token.collect_text_recursive(result);
+                    }
+                }
+                for row in rows {
+                    for cell in row {
+                        for token in cell {
+                            token.collect_text_recursive(result);
+                        }
+                    }
+                }
+            }
+            Token::TableAlignment(_) => {
+                // These don't contain text
+            }
         }
     }
 }
@@ -333,18 +351,14 @@
             }
             '<' if self.is_html_comment_start() => self.parse_html_comment()?,
             '\n' => self.parse_newline()?,
-<<<<<<< HEAD
             '|' if is_line_start => {
                 if self.is_table_start() {
                     self.parse_table()?
                 } else {
-                    self.parse_text()?
-                }
-            }
-            _ => self.parse_text()?,
-=======
+                    self.parse_text(ctx)?
+                }
+            }
             _ => self.parse_text(ctx)?,
->>>>>>> 1780978e
         };
 
         Ok(Some(token))
@@ -819,9 +833,9 @@
         // Convert header strings to token vectors
         let mut headers = Vec::new();
         for cell in header_cells {
-            // TODO: parse the inside of the cell, handling
-            // the exclusion of things like headings and block quotes
-            headers.push(vec![Token::Text(cell)]);
+            let mut cell_lexer = Lexer::new(cell);
+            let parsed = cell_lexer.parse_with_context(ParseContext::TableCell)?;
+            headers.push(parsed);
         }
 
         // Parse rows until blank or non-table start
@@ -840,10 +854,10 @@
 
             let mut row_tokens = Vec::new();
             for cell in cell_texts {
-                // TODO: parse the inside of the cell, handling
-                // the exclusion of things like headings and block quotes
                 // FIX: large unbreakable words don't fit in cells
-                row_tokens.push(vec![Token::Text(cell)]);
+                let mut cell_lexer = Lexer::new(cell);
+                let parsed = cell_lexer.parse_with_context(ParseContext::TableCell)?;
+                row_tokens.push(parsed);
             }
             rows.push(row_tokens);
 
